<!DOCTYPE html>
<html lang="ja">
<head>
  <meta charset="UTF-8">
  <meta name="viewport" content="width=device-width, initial-scale=1.0">
  <title>ブロード・リスニング - クリエイティブ・ドキュメンタリー</title>
  <link rel="stylesheet" href="../style.css">
  <link rel="alternate" hreflang="en" href="/broadlistening-film-page.html">
  <link rel="alternate" hreflang="ja" href="/jp/broadlistening-film-page.html">
</head>
<body>
  <button class="mobile-nav-toggle" aria-label="Open navigation">&#9776;</button>
  <div class="sidebar">
    <div class="sidebar-header">
      <h1 style="font-size: 1.6em; line-height: 1.2em;">
        <a href="/jp/index.html" style="color: inherit; text-decoration: none;">
          ネルキ・リオ<br>
          <span style="font-size: 0.8em; font-weight: 400;">Leo Nelki</span>
        </a>
      </h1>
      <button class="mobile-nav-close" aria-label="Close navigation">&times;</button>
    </div>
    <nav>
      <ul>
        <li><a href="/jp/index.html">ホーム</a></li>
        <li><a href="/jp/completed.html">完成作品</a></li>
        <li><a href="/jp/wip.html">制作中</a></li>
        <li><a href="/jp/writing.html">文章</a></li>
      </ul>
    </nav>
  </div>

  <div class="main-content">
    <div class="connected-grid film-page-grid">

      <div class="grid-item hero-image-item" id="broadlistening-hero-image"></div>

      <div class="grid-item title-item">
        <h1>ブロード・リスニング</h1>
      </div>

      <div class="grid-item logline-item">
        <h2>制作メンバー募集</h2>
        <p><strong>制作メンバー募集：日本在住のコラボレーターを求めています</strong></p>
        <p>現在制作中のクリエイティブ・ドキュメンタリー『ブロード・リスニング』では、制作チームに参加してくださる、日本語を話す熱意あるコラボレーターを探しています。監督であるネルキ・リオ（Leo Nelki）は日本語でのコミュニケーションがまだ十分ではないため、この物語に命を吹き込む手助けをしてくださる共同監督、プロデューサー、撮影スタッフを募集しています。</p>
        <p>主な役割は、現場での制作進行、インタビューのサポート、そして撮影対象との円滑なコミュニケーションの確保です。テクノロジー、政治、そしてドキュメンタリー映画制作の交差点に興味をお持ちの方からのご連絡を心よりお待ちしております。</p>
        <p>ご興味のある方は、簡単な自己紹介とご関心のある役割を添えて、<a href="mailto:hello@leonelki.com">hello@leonelki.com</a> までご連絡ください。日本語、英語、どちらでのご連絡も歓迎いたします。</p>
      </div>

      <div class="grid-item about-item">
<<<<<<< HEAD
        <h2>作品について</h2>
        <p>AIエンジニアでありSF作家でもある安野にとって、政治家という道は意外な選択だった。前年の都知事選では2.5%の得票を得て注目を集め、次なる目標を国政選挙に定める。彼の挑戦は、60年以上にわたり一党優位が続く日本の政治構造を揺さぶる試みである。安野が直面する課題は二つ。変化を拒む既存政治の慣性を打ち破ること、そして彼の理念である「ブロード・リスニング」を自ら体現することだ。それは日本社会のあらゆる層と向き合うことを意味する。伝統に根ざした高齢層はテクノロジー主導の改革を懐疑的に見つめ、若い世代は政治への関心を失い、むしろテクノロジーそのものに意識を奪われている。安野の試みは、まさにこの断絶を乗り越える挑戦である。</p>
=======
        <h2>作品概要</h2>
        <p><strong>タイトル：ブロード・リスニング</strong></p>
        <p>高齢化、政治的無関心、そして停滞したシステムに直面する日本で、AIエンジニアでありSF作家でもある安野貴博が新しい政党「チームみらい」を立ち上げる。彼らの目標は、デジタル時代にふさわしい民主主義へとアップデートすることだ。</p>
        <p>『ブロード・リスニング』は、2つの次元で描かれるSFドキュメンタリーである。第一に、安野と若きエンジニアたちが、政治をより透明で参加しやすいものにするためのオープンソースツールを開発する姿を、現代の視点から親密に追う。本作は、多様な民意を体系的に収集し政策に反映させるという「ブロード・リスニング」の理念を、日本の旧態依然とした政治の枠組みの中で実現しようと奮闘する彼らの現実の姿を記録する。</p>
        <p>第二に、本作は近未来へと観客を誘う。共同で制作された思索的なSFシーンを通じて、チームみらいが目指す世界を映像化する。その未来は技術的なディストピアではなく、デジタルツールがより意味深く、深く関与する民主主義を創り出すことに成功した「共有された現実」である。現代の政治的現実と未来の可能性を織り交ぜることで、『ブロード・リスニング』は、テクノロジーが社会の分断を乗り越え、より協調的な未来を築くことができるのかという問いを探求する。</p>
      </div>

      <div class="grid-item topic-summary-item">
        <h2>トピック概要：デジタル民主主義ムーブメント</h2>
        <p><strong>より詳しい背景：世界のデジタル民主主義ムーブメント</strong></p>
        <p>安野貴博の活動は、テクノロジーを用いて民主主義のプロセスを再発明しようとする、世界的に広がるムーブメントの一部です。過去数十年間、ソーシャルメディアのようなデジタルツールは社会の分断を増幅させることが少なくありませんでした。この「シビックテック」の新しい波は、その逆を目指します。すなわち、合意形成と協調のために設計されたシステムを構築することです。</p>
        <p>このムーブメントの核心的な哲学的指針となっているのが、台湾の初代デジタル大臣オードリー・タンと経済学者グレン・ワイルが共著した書籍<strong>『Plurality』</strong>です。本書は、社会的な差異を乗り越え、多様性を進歩のための力として活用するテクノロジーの設計を提唱しています。</p>
        <p>その最も著名な実践例が、台湾の先駆的なプロジェクト<strong>「vTaiwan」</strong>です。これはオンラインとオフラインを組み合わせたプロセスで、市民、専門家、政府関係者が複雑な国家的課題について熟議を行います。vTaiwanは<strong>「Polis」</strong>のようなツールを活用し、Uberの規制やAIガバナンスといった対立の激しいテーマで見事に合意形成を成功させてきました。</p>
        <p>Polis自体が重要なイノベーションです。非営利団体Computational Democracy Projectによって開発されたこの対話プラットフォームは、エンゲージメントの最大化ではなく、異なる意見グループを横断する「集団が情報を共有した上での合意」を機械学習によって見つけ出すことを目的としています。</p>
        <p>日本でもこの動きは勢いを増しています。安野の政党<strong>「チームみらい」と、彼が立ち上げた超党派のプロジェクト「デジタル民主主義2030」</strong>は、これらの原則を日本の文脈で応用し、政治の透明化や市民の熟議のためのオープンソースツールを開発しています。また、兵庫県加古川市のような自治体では、「Decidim」といったプラットフォームを用いて市民をまちづくりに参加させる実験が行われています。これらの取り組みは、21世紀にふさわしい、より応答性が高く、強靭で、参加型の民主主義を構築するための世界共通の実験なのです。</p>
        <p><strong>関連リンク:</strong></p>
        <ul>
          <li><a href="https://www.plurality.net" target="_blank" rel="noopener noreferrer">Plurality</a></li>
          <li><a href="https://info.vtaiwan.tw/" target="_blank" rel="noopener noreferrer">vTaiwan</a></li>
          <li><a href="https://compdemocracy.org/" target="_blank" rel="noopener noreferrer">Computational Democracy Project (Polis)</a></li>
          <li><a href="https://dd2030.org/" target="_blank" rel="noopener noreferrer">デジタル民主主義2030 (日本)</a></li>
        </ul>
>>>>>>> c297e432
      </div>

      <div class="grid-item specs-item broadlistening-details">
        <h2>詳細</h2>
        <ul class="specs-list">
          <li><span>監督</span><span>ネルキ・リオ (Leo Nelki)</span></li>
          <li><span>脚本</span><span>ネルキ・リオ (Leo Nelki)</span></li>
          <li><span>作品タイプ</span><span>クリエイティブ・ドキュメンタリー</span></li>
          <li><span>制作年</span><span>2026年</span></li>
          <li><span>上映時間</span><span>35分</span></li>
          <li><span>ステータス</span><span class="status status-in-production">制作中</span></li>
        </ul>
      </div>
    </div>
  </div>

  <!-- Language toggle -->
  <style>
    .lang-toggle {
      position: fixed;
      top: 10px;
      right: 20px;
      z-index: 9999;
      font-size: 19px;
      font-weight: 700;
      background: none;
      border: none;
      color: inherit;
      cursor: pointer;
      letter-spacing: 0.02em;
    }
    .lang-toggle:hover { text-decoration: underline; }
  </style>

  <script>
    (function(){
      function toggleLang(){
        var p = location.pathname;
        var file = p.split('/').filter(Boolean).pop() || 'index.html';

        if (p.startsWith('/jp/')) {
          var en = file;
          location.href = '/' + en;
        } else {
          location.href = '/jp/' + file;
        }
      }
      window.__toggleLang = toggleLang;
    })();
  </script>

  <a class="lang-toggle" href="#" onclick="__toggleLang(); return false;" aria-label="Switch language">EN</a>
  <script>
    const mobileNavToggle = document.querySelector('.mobile-nav-toggle');
    const mobileNavClose = document.querySelector('.mobile-nav-close');
    const sidebar = document.querySelector('.sidebar');
    if (mobileNavToggle && sidebar && mobileNavClose) {
      mobileNavToggle.addEventListener('click', () => sidebar.classList.add('open'));
      mobileNavClose.addEventListener('click', () => sidebar.classList.remove('open'));
    }
  </script>
</body>
</html><|MERGE_RESOLUTION|>--- conflicted
+++ resolved
@@ -48,10 +48,6 @@
       </div>
 
       <div class="grid-item about-item">
-<<<<<<< HEAD
-        <h2>作品について</h2>
-        <p>AIエンジニアでありSF作家でもある安野にとって、政治家という道は意外な選択だった。前年の都知事選では2.5%の得票を得て注目を集め、次なる目標を国政選挙に定める。彼の挑戦は、60年以上にわたり一党優位が続く日本の政治構造を揺さぶる試みである。安野が直面する課題は二つ。変化を拒む既存政治の慣性を打ち破ること、そして彼の理念である「ブロード・リスニング」を自ら体現することだ。それは日本社会のあらゆる層と向き合うことを意味する。伝統に根ざした高齢層はテクノロジー主導の改革を懐疑的に見つめ、若い世代は政治への関心を失い、むしろテクノロジーそのものに意識を奪われている。安野の試みは、まさにこの断絶を乗り越える挑戦である。</p>
-=======
         <h2>作品概要</h2>
         <p><strong>タイトル：ブロード・リスニング</strong></p>
         <p>高齢化、政治的無関心、そして停滞したシステムに直面する日本で、AIエンジニアでありSF作家でもある安野貴博が新しい政党「チームみらい」を立ち上げる。彼らの目標は、デジタル時代にふさわしい民主主義へとアップデートすることだ。</p>
@@ -74,7 +70,6 @@
           <li><a href="https://compdemocracy.org/" target="_blank" rel="noopener noreferrer">Computational Democracy Project (Polis)</a></li>
           <li><a href="https://dd2030.org/" target="_blank" rel="noopener noreferrer">デジタル民主主義2030 (日本)</a></li>
         </ul>
->>>>>>> c297e432
       </div>
 
       <div class="grid-item specs-item broadlistening-details">
