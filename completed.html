<!DOCTYPE html>
<html lang="en">
<head>
  <meta charset="UTF-8">
  <meta name="viewport" content="width=device-width, initial-scale=1.0">
  <title>Completed Films</title>
  <link rel="stylesheet" href="style.css">
  <link rel="alternate" hreflang="en" href="/completed.html">
  <link rel="alternate" hreflang="ja" href="/jp/completed.html">
</head>
<body>
<<<<<<< HEAD
  <button class="mobile-nav-toggle" aria-label="Open navigation" aria-controls="site-navigation" aria-expanded="false">☰</button>
  <div class="sidebar" id="site-navigation">
=======
  <button class="mobile-nav-toggle" aria-label="Open navigation">☰</button>
  <div class="sidebar">
>>>>>>> 6b9ccddc
    <div class="sidebar-header">
      <h1>Leo Nelki</h1>
      <button class="mobile-nav-close" aria-label="Close navigation">×</button>
    </div>
    <nav>
      <ul>
        <li><a href="index.html">Home</a></li>
        <li><a href="completed.html" class="active">Completed Films</a></li>
        <li><a href="wip.html">Works in Progress</a></li>
        <li><a href="writing.html">Writing</a></li>
        <li><a href="other-projects.html">Other Projects</a></li>
      </ul>
    </nav>
  </div>

  <div class="main-content">
    <h2 class="subtle-heading">Feature Films</h2>
    <div class="connected-grid feature-film-grid"></div>

    <h2 class="subtle-heading">Short Films</h2>
    <div class="connected-grid short-film-grid">

      <a href="arakawacats-film-page.html" class="grid-item film-item-link">
        <img src="images/arakawacats_still.jpg" alt="Still from Arakawa Cats">
        <div class="grid-item-info">
          <h3>Arakawa Cats</h3>
          <p>Director</p>
          <p>2024 · Completed · 7 mins</p>
        </div>
      </a>

      <a href="lobiekosimba-film-page.html" class="grid-item film-item-link">
        <img src="images/lobiekosimba_still.png" alt="Still from Lobi Ekosimba">
        <div class="grid-item-info">
          <h3>Lobi Ekosimba</h3>
          <h4>Directed by Eli Maene</h4>
          <p>Co-Producer, Editor</p>
          <p>2024 · Completed · 15 mins</p>
        </div>
      </a>

      <a href="mulika-film-page.html" class="grid-item film-item-link">
        <img src="images/Mulika_withlaurels.png" alt="Still from Mulika">
        <div class="grid-item-info">
          <h3>Mulika</h3>
          <h4>Directed by Maisha Maene</h4>
          <p>Producer, Editor</p>
          <p>2022 · Completed · 14 mins</p>
        </div>
      </a>

      <a href="apa-film-page.html" class="grid-item film-item-link">
        <img src="images/apa_still.png" alt="Still from APA">
        <div class="grid-item-info">
          <h3>APA</h3>
          <h4>Co-directed with Maisha Maene</h4>
          <p>Director, Writer</p>
          <p>2021 · Completed · 3 mins</p>
        </div>
      </a>

    </div>
  </div>

<<<<<<< HEAD
=======
  <!-- Language toggle: clean text, slightly larger & higher -->
  <style>
    .lang-toggle {
      position: fixed;
      top: 10px;
      right: 20px;
      z-index: 9999;
      font-size: 19px;
      font-weight: 700;
      background: none;
      border: none;
      color: inherit;
      cursor: pointer;
      letter-spacing: 0.02em;
    }
    .lang-toggle:hover { text-decoration: underline; }
  </style>
>>>>>>> 6b9ccddc
  <script>
    (function(){
      function toggleLang(){
        var file = (location.pathname.split('/').filter(Boolean).pop() || 'completed.html');
        if (location.pathname.startsWith('/jp/')) {
          location.href = '/' + file;        // jp -> en
        } else {
          location.href = '/jp/' + file;     // en -> jp
        }
      }
      window.__toggleLang = toggleLang;
    })();
  </script>
  <a class="lang-toggle" href="#" onclick="__toggleLang(); return false;" aria-label="Switch language">日本語</a>

  <script>
    const mobileNavToggle = document.querySelector('.mobile-nav-toggle');
    const mobileNavClose = document.querySelector('.mobile-nav-close');
    const sidebar = document.querySelector('.sidebar');

    if (mobileNavToggle && sidebar && mobileNavClose) {
<<<<<<< HEAD
      mobileNavToggle.setAttribute('aria-expanded', 'false');

      const openNav = () => {
        sidebar.classList.add('open');
        mobileNavToggle.setAttribute('aria-expanded', 'true');
        document.body.classList.add('nav-open');
      };

      const closeNav = () => {
        sidebar.classList.remove('open');
        mobileNavToggle.setAttribute('aria-expanded', 'false');
        document.body.classList.remove('nav-open');
      };

      const toggleNav = () => {
        if (sidebar.classList.contains('open')) {
          closeNav();
        } else {
          openNav();
        }
      };

      mobileNavToggle.addEventListener('click', toggleNav);
      mobileNavClose.addEventListener('click', closeNav);

      document.addEventListener('keydown', (event) => {
        if (event.key === 'Escape' && sidebar.classList.contains('open')) {
          closeNav();
          mobileNavToggle.focus();
        }
      });

      document.addEventListener('click', (event) => {
        if (
          sidebar.classList.contains('open') &&
          !sidebar.contains(event.target) &&
          !mobileNavToggle.contains(event.target)
        ) {
          closeNav();
        }
      });
=======
      mobileNavToggle.addEventListener('click', () => sidebar.classList.add('open'));
      mobileNavClose.addEventListener('click', () => sidebar.classList.remove('open'));
>>>>>>> 6b9ccddc
    }
  </script>
</body>
</html><|MERGE_RESOLUTION|>--- conflicted
+++ resolved
@@ -9,13 +9,8 @@
   <link rel="alternate" hreflang="ja" href="/jp/completed.html">
 </head>
 <body>
-<<<<<<< HEAD
-  <button class="mobile-nav-toggle" aria-label="Open navigation" aria-controls="site-navigation" aria-expanded="false">☰</button>
-  <div class="sidebar" id="site-navigation">
-=======
   <button class="mobile-nav-toggle" aria-label="Open navigation">☰</button>
   <div class="sidebar">
->>>>>>> 6b9ccddc
     <div class="sidebar-header">
       <h1>Leo Nelki</h1>
       <button class="mobile-nav-close" aria-label="Close navigation">×</button>
@@ -80,8 +75,6 @@
     </div>
   </div>
 
-<<<<<<< HEAD
-=======
   <!-- Language toggle: clean text, slightly larger & higher -->
   <style>
     .lang-toggle {
@@ -99,7 +92,6 @@
     }
     .lang-toggle:hover { text-decoration: underline; }
   </style>
->>>>>>> 6b9ccddc
   <script>
     (function(){
       function toggleLang(){
@@ -121,52 +113,8 @@
     const sidebar = document.querySelector('.sidebar');
 
     if (mobileNavToggle && sidebar && mobileNavClose) {
-<<<<<<< HEAD
-      mobileNavToggle.setAttribute('aria-expanded', 'false');
-
-      const openNav = () => {
-        sidebar.classList.add('open');
-        mobileNavToggle.setAttribute('aria-expanded', 'true');
-        document.body.classList.add('nav-open');
-      };
-
-      const closeNav = () => {
-        sidebar.classList.remove('open');
-        mobileNavToggle.setAttribute('aria-expanded', 'false');
-        document.body.classList.remove('nav-open');
-      };
-
-      const toggleNav = () => {
-        if (sidebar.classList.contains('open')) {
-          closeNav();
-        } else {
-          openNav();
-        }
-      };
-
-      mobileNavToggle.addEventListener('click', toggleNav);
-      mobileNavClose.addEventListener('click', closeNav);
-
-      document.addEventListener('keydown', (event) => {
-        if (event.key === 'Escape' && sidebar.classList.contains('open')) {
-          closeNav();
-          mobileNavToggle.focus();
-        }
-      });
-
-      document.addEventListener('click', (event) => {
-        if (
-          sidebar.classList.contains('open') &&
-          !sidebar.contains(event.target) &&
-          !mobileNavToggle.contains(event.target)
-        ) {
-          closeNav();
-        }
-      });
-=======
       mobileNavToggle.addEventListener('click', () => sidebar.classList.add('open'));
       mobileNavClose.addEventListener('click', () => sidebar.classList.remove('open'));
->>>>>>> 6b9ccddc
     }
   </script>
 </body>
