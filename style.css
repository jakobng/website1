/* --- Font Import for Simplicity & Clarity --- */
@import url('https://fonts.googleapis.com/css2?family=Manrope:wght@400;700&display=swap');

/* --- CSS Variables for the Connected Grid Theme --- */
:root {
    --canvas-color-solid: #F8F7F2;
    --canvas-color-glass: rgba(248, 247, 242, 0.3);
    --text-color: #222222;
    --yellow-accent: #FDB813;
    --yellow-accent-rgb: 255, 235, 59; /* RGB for alpha blending */
    --blue-accent: #00A8E8;
    --border-width: 2px;
    --grid-gap: 2px;
    --gap-color: rgba(248, 247, 242, 0.3);
    --primary-font: 'Manrope', sans-serif;
}

/* ================================================== */
/* === GLOBAL BODY WITH IMPROVED, FULL‑WIDTH PULSE === */
/* ================================================== */
body {
    font-family: var(--primary-font);
    margin: 0;
    display: flex;
    color: var(--text-color);
    font-size: 18px;
    line-height: 1.6;
    background-color: var(--canvas-color-solid); /* Plain background; pulse handled by ::before */
    position: relative;           /* Stacking context for ::before */
    overflow-x: hidden;           /* Prevent horizontal scrollbar if pulse overshoots */
}

/* -------------------------------------------------- */
/* Animated glowing sphere via ::before pseudo‑elem  */
/* • z-index -1 keeps it always behind content
    • Starts almost imperceptible (scale 0.05)
    • Expands to cover entire viewport (scale 5)
*/
/* -------------------------------------------------- */
body::before {
    content: "";
    position: fixed;
    top: 50%;
    left: 50%;
    transform: translate(-50%, -50%) scale(0.05); /* near‑pinpoint start */
    width: 40vmax;
    height: 40vmax;
    background: radial-gradient(
        circle, 
        rgba(255, 255, 255, 1) 0%,              /* White center */
        rgba(var(--yellow-accent-rgb), 1) 8%,   /* Fades to our vibrant yellow */
        rgba(var(--yellow-accent-rgb), 0) 70%   /* Fades out to transparent */
    );

    border-radius: 50%;
    animation: pulseGlow 15s infinite ease-in-out;
    pointer-events: none;
    z-index: -1; /* Always behind everything else */
}

@keyframes pulseGlow {
    0%   { transform: translate(-50%, -50%) scale(0.05); opacity: 1; }
    60%  { opacity: 0.9; }
    100% { transform: translate(-50%, -50%) scale(5);   opacity: 0; }
}

/* ================================================== */
/* === LAYOUT & COMPONENT STYLES (UNCHANGED BELOW) === */
/* ================================================== */

/* --- Mobile Navigation Elements --- */
.mobile-nav-toggle {
    display: none; /* Hidden on desktop */
    position: fixed;
    top: 20px;
    right: 20px;
    z-index: 999;
    background: var(--canvas-color-glass);
    backdrop-filter: blur(10px);
    -webkit-backdrop-filter: blur(10px);
    border: var(--border-width) solid var(--text-color);
    color: var(--text-color);
    font-size: 24px;
    line-height: 1;
    width: 44px;
    height: 44px;
    cursor: pointer;
    border-radius: 8px;
}

.sidebar-header {
    display: flex;
    justify-content: space-between;
    align-items: center;
    margin-bottom: 20px;
}

.mobile-nav-close {
    display: none; /* Hidden by default */
    background: none;
    border: none;
    font-size: 36px;
    color: var(--text-color);
    cursor: pointer;
    padding: 0;
}


/* --- Sidebar --- */
.sidebar {
    width: 180px;
    height: 100vh;
    position: fixed;
    z-index: 10;
    padding: 30px;
    background-color: transparent;
    border-right: var(--border-width) solid var(--text-color);
}

.sidebar h1 {
    font-weight: 700;
    font-size: 2em;
    margin: 0 0 40px 0;
    text-shadow: 0px 1px 3px var(--canvas-color-solid);
}

.sidebar h1 a {
    color: inherit;
    text-decoration: none;
}

.sidebar nav ul { list-style: none; padding: 0; }
.sidebar nav ul li a {
    text-decoration: none;
    color: var(--text-color);
    display: block;
    padding: 10px 0;
    font-size: 1.1em;
    font-weight: 700;
    transition: all 0.2s ease;
    text-shadow: 0px 1px 3px var(--canvas-color-solid);
}

.sidebar nav ul li a:hover,
.sidebar nav ul li a.active {
    color: var(--yellow-accent);
    padding-left: 10px;
}

/* --- Main Content Area --- */
.main-content {
    margin-left: 240px;
    padding: 40px;
    width: calc(100% - 280px);
    position: relative; /* Ensures hero images stack naturally above pulse */
}

/* ================================ */
/* === CONNECTED GRID STYLES     === */
/* ================================ */

/* Base grid for all connected grids */
.connected-grid {
    display: grid;
    background-color: var(--gap-color);
    gap: var(--grid-gap);
    border: var(--grid-gap) solid var(--gap-color);
    margin-bottom: 40px; /* Add some space between different grid sections */
}

/* Homepage default grid */
.homepage-grid {
    grid-template-columns: repeat(2, 1fr);
}

.film-highlight-grid {
    grid-template-columns: repeat(3, minmax(0, 1fr));
}

/* Feature Film Grid (2 per row) */
.feature-film-grid {
    grid-template-columns: repeat(2, 1fr);
}

/* Short Film Grid (3 per row) */
.short-film-grid {
    grid-template-columns: repeat(3, 1fr);
}

.grid-item {
    padding: 15px;
    background-color: var(--canvas-color-glass);
    backdrop-filter: blur(12px);
    -webkit-backdrop-filter: blur(12px);
}

.film-item-link {
    display: block;
    text-decoration:none;
    color: var(--text-color);
    border: var(--border-width) solid transparent;
    transition: all 0.3s ease;
}
.film-item-link:hover { border-color: var(--yellow-accent); }

/* --- Film status chips (subtle colour coding) --- */
.status {
    display: inline-block;
    padding: 0.1em 0.55em;
    border-radius: 999px;
    font-weight: 600;
    background-color: rgba(0, 0, 0, 0.08);
}

<<<<<<< HEAD
/* Alias retained for older markup while the site migrates */
.status-in-progress,
.status-in-production {
=======
.status-in-progress {
>>>>>>> 3f682844
    background-color: rgba(255, 183, 77, 0.22);
    color: #9C5300;
}

<<<<<<< HEAD
.status-in-development {
    background-color: rgba(144, 202, 249, 0.22);
    color: #1565C0;
}

=======
>>>>>>> 3f682844
.status-completed {
    background-color: rgba(129, 199, 132, 0.22);
    color: #2E7D32;
}

/* --- Image Aspect Ratio (16:9) and Object Fit --- */
.film-item-link img {
    width: 100%;
    display: block;
    /* For 16:9 aspect ratio (height is 9/16 = 56.25% of width) */
    aspect-ratio: 16 / 9; /* Modern approach for aspect ratio */
    object-fit: cover; /* Ensures image covers the area, cropping if necessary */
}

.grid-item-info { padding: 20px; background: transparent; }

/* Adjusted margins for h3 and h4 inside grid items */
.grid-item-info h3 {
    font-size: 2em;
    margin: 0 0 0px 0; /* Reduced bottom margin for h3 */
    font-weight:700;
}

.grid-item-info h4 {
    font-size: 0.9em; /* Slightly smaller than default p text */
    margin: 0; /* Remove default top and bottom margins */
    font-weight: 600; /* Lighter font weight */
    opacity: 1.0; /* Make it slightly less prominent than the title */
}

.grid-item-info p { font-size:1em; margin:0; opacity:0.7; }


/* --- Film Page Grid Layout --- */
.film-page-grid {
    grid-template-columns: repeat(4, 1fr);
    grid-template-rows: auto;
}

.hero-image-item {
    grid-column: 1 / span 4;
    height: 60vh;
    padding: 0;
    background-size: cover;
    background-position: center;
    position: relative; /* Elevates it over background pulse */
    z-index: 1;
}
#mulika-hero-image  { background-image:url('images/Mulika_withlaurels.png');
                    background-position: center 25%; /* This shifts the image up */; }
#arakawa-hero-image { background-image:url('images/arakawacats_still.jpg'); }
#sik-hero-image     { background-image:url('images/sik_still.png'); }
#sij-hero-image          { background-image:url('images/sij_still.jpg'); }
#mouthful-hero-image     { background-image:url('images/mouthful_still.jpg'); }
#broadlistening-hero-image{ background-image:url('images/broadlistening_still.jpg'); }
#wagma-hero-image        { background-image:url('images/wagma_still.jpg'); }
#sij-hero-image { background-image:url('images/sij_withlaurels.png'); }
#apa-hero-image { background-image:url('images/apa_still.png'); }
#wagma-hero-image { background-image:url('images/wagmi_still.png'); }
#lobiekosimba-hero-image { background-image:url('images/lobiekosimba_still.png'); }
#hausu2020-hero-image { background-image:url('images/hausu2020_still.jpg'); }

.film-page-grid .hero-image-item {
    background-color: var(--canvas-color-solid);
    backdrop-filter:none;
    -webkit-backdrop-filter:none;
}

.title-item { grid-column:1 / span 4; text-align:center; position:relative; z-index:1; }
.title-item h1 { font-size:6vw; font-weight:700; line-height:1; margin:0; }
.logline-item { grid-column:1 / span 4; text-align:center; font-size:1.2em; font-style:italic; padding-top:0; position:relative; z-index:1; }

.about-item,
.specs-item,
.festivals-item {
    grid-column: span 2;
}
.about-item h2, .specs-item h2 {
    font-weight:700;
    font-size:1.2em;
    border-bottom: var(--border-width) solid var(--text-color);
    padding-bottom:10px;
    margin:0 0 20px 0;
}
.specs-list { list-style:none; padding:0; }
.specs-list li { display:flex; justify-content:space-between; padding:5px 0; font-size:1em; }
.specs-list li span:first-child { opacity:0.6; margin-right:10px; }
.specs-list li span:last-child  { text-align:right; }

/* --- Director Credit --- */
.director-credit-item { grid-column:1 / span 4; text-align:center; position:relative; z-index:1; }
.director-credit-item h2 { font-size:1.5em; font-weight:700; margin:0; border-bottom:none; }

/* --- Video Embed --- */
.video-embed-container { grid-column:1 / span 4; overflow:hidden; position:relative; z-index:1; }
.video-responsive { position:relative; overflow:hidden; padding-top:56.25%; height:0; width:100%; background:#333; }
.video-responsive iframe { position:absolute; top:0; left:0; width:100%; height:100%; border:0; }

/* --- Subtle Subheading Style --- */
.main-content h2.subtle-heading {
    font-size: 1.8em; /* Slightly smaller than h1, but distinct */
    font-weight: 700;
    margin: 40px 0 20px 0; /* Add top margin for separation, and bottom margin */
    padding-bottom: 5px; /* A little padding below the text */
    border-bottom: 2px solid var(--text-color); /* Subtle underline */
    display: block; /* Ensures it takes its own line */
    text-align: left; /* Align to the left */
    grid-column: 1 / -1; /* Ensures it spans across all columns of its parent grid */
    background-color: transparent; /* No background */
    backdrop-filter: none; /* No blur */
    -webkit-backdrop-filter: none;
}


/* --- Responsive Adjustments --- */
@media (max-width:1024px) {
    .main-content    { margin-left:0; width:100%; padding:20px; box-sizing: border-box; }
    
    .sidebar {
        position: fixed;
        top: 0;
        left: 0;
        width: 240px;
        height: 100%; /* Use 100% instead of 100vh for better mobile browser support */
        background-color: var(--canvas-color-solid);
        z-index: 1000;
        transform: translateX(-100%);
        transition: transform 0.3s ease-in-out;
        display: block; /* Ensure sidebar is a block element */
        box-sizing: border-box;
    }

    .sidebar.open {
        transform: translateX(0);
    }
    
    .sidebar h1 {
        font-size: 1.8em;
        margin: 0;
        text-shadow: none;
    }
    
    .sidebar nav ul li a {
        text-shadow: none;
    }

    .mobile-nav-toggle {
        display: block; /* Show the hamburger icon */
    }
    
    .mobile-nav-close {
        display: block; /* Show the close button inside the sidebar */
    }
    
<<<<<<< HEAD
    /* Default collapse for most grids */
    .homepage-grid,
    .feature-film-grid,
    .short-film-grid,
    .film-page-grid  {
        grid-template-columns:1fr;
    }

    /* Keep highlight grids denser on tablets */
    .film-highlight-grid {
        grid-template-columns: repeat(2, minmax(0, 1fr));
    }
=======
    /* All grids become 1 column on small screens */
    .homepage-grid,
    .film-highlight-grid,
    .feature-film-grid,
    .short-film-grid,
    .film-page-grid  {
        grid-template-columns:1fr;
    }
>>>>>>> 3f682844

    .hero-image-item,
    .title-item,
    .logline-item,
    .about-item,
    .specs-item,
    .director-credit-item,
    .video-embed-container,
    .main-content h2.subtle-heading { /* Ensure subtle heading also spans full width on mobile */
        grid-column:1 / span 1;
    }

    .title-item h1   { font-size:10vw; }

    .specs-list li { flex-direction:column; align-items:flex-start; }
    .specs-list li span:last-child { text-align:left; }
}

/* ============================= */
/* Shared language toggle button */
/* ============================= */
.lang-toggle{
  position: fixed;
  top: 10px;        /* slightly higher, as requested */
  right: 20px;
  z-index: 9999;
  font-size: 19px;  /* slightly larger */
  font-weight: 700;
  background: none;
  border: none;
  color: inherit;
  cursor: pointer;
  letter-spacing: 0.02em;
  transition: opacity 0.2s ease;
}
.lang-toggle:hover { text-decoration: underline; }
.lang-toggle:focus-visible {
  outline: 2px dashed currentColor;
  outline-offset: 3px;
}

.sidebar.open ~ .lang-toggle {
  opacity: 0;
  pointer-events: none;
}

@media (max-width: 720px) {
  .lang-toggle {
    top: 18px !important;   /* Pull up beside the hamburger toggle */
    right: 72px !important; /* Leave breathing room so the buttons don't overlap */
  }

  .film-highlight-grid {
    grid-template-columns: 1fr;
  }
}

body.nav-open {
  overflow: hidden;
}

/* Better default font fallback for Japanese pages */
:root { --jp-font: "Noto Sans JP", "Hiragino Sans", "Meiryo", system-ui, sans-serif; }
html:lang(ja) body { font-family: var(--primary-font), var(--jp-font); }

/* Sidebar name size helper (use by adding class="jp-stacked-name" to the JP <h1>) */
.sidebar h1.jp-stacked-name {
  font-size: 1.6em;
  line-height: 1.2em;
}
.sidebar h1.jp-stacked-name span {
  font-size: 0.8em;
  font-weight: 400;
}

/* Respect reduced motion (soften/disable the background pulse) */
@media (prefers-reduced-motion: reduce){
  body::before { animation: none; opacity: 0.25; transform: translate(-50%, -50%) scale(2); }
}

/* Keyboard focus for sidebar links */
.sidebar nav a:focus-visible {
  outline: 2px dashed currentColor;
  outline-offset: 3px;
}

/* --- Small tidy-ups: make sure film card meta spacing is consistent --- */
.grid-item-info p { margin-top: 0.25rem; }

/* ============================= */
/* De-duplicate hero image rules */
/* (keep *one* version of each)  */
/* ============================= */

/* Keep ONE of these for SIJ (choose the image you want) */
#sij-hero-image { background-image:url('images/sij_withlaurels.png'); }
/* If you prefer the still instead, replace the line above with:
#sij-hero-image { background-image:url('images/sij_still.jpg'); }
*/

/* Keep ONE of these for WAGMI (ID is #wagma-hero-image in your HTML) */
#wagma-hero-image { background-image:url('images/wagmi_still.png'); }
/* If you prefer the JPG instead, replace with:
#wagma-hero-image { background-image:url('images/wagma_still.jpg'); }
*/



<|MERGE_RESOLUTION|>--- conflicted
+++ resolved
@@ -1,518 +1,489 @@
-/* --- Font Import for Simplicity & Clarity --- */
-@import url('https://fonts.googleapis.com/css2?family=Manrope:wght@400;700&display=swap');
-
-/* --- CSS Variables for the Connected Grid Theme --- */
-:root {
-    --canvas-color-solid: #F8F7F2;
-    --canvas-color-glass: rgba(248, 247, 242, 0.3);
-    --text-color: #222222;
-    --yellow-accent: #FDB813;
-    --yellow-accent-rgb: 255, 235, 59; /* RGB for alpha blending */
-    --blue-accent: #00A8E8;
-    --border-width: 2px;
-    --grid-gap: 2px;
-    --gap-color: rgba(248, 247, 242, 0.3);
-    --primary-font: 'Manrope', sans-serif;
-}
-
-/* ================================================== */
-/* === GLOBAL BODY WITH IMPROVED, FULL‑WIDTH PULSE === */
-/* ================================================== */
-body {
-    font-family: var(--primary-font);
-    margin: 0;
-    display: flex;
-    color: var(--text-color);
-    font-size: 18px;
-    line-height: 1.6;
-    background-color: var(--canvas-color-solid); /* Plain background; pulse handled by ::before */
-    position: relative;           /* Stacking context for ::before */
-    overflow-x: hidden;           /* Prevent horizontal scrollbar if pulse overshoots */
-}
-
-/* -------------------------------------------------- */
-/* Animated glowing sphere via ::before pseudo‑elem  */
-/* • z-index -1 keeps it always behind content
-    • Starts almost imperceptible (scale 0.05)
-    • Expands to cover entire viewport (scale 5)
-*/
-/* -------------------------------------------------- */
-body::before {
-    content: "";
-    position: fixed;
-    top: 50%;
-    left: 50%;
-    transform: translate(-50%, -50%) scale(0.05); /* near‑pinpoint start */
-    width: 40vmax;
-    height: 40vmax;
-    background: radial-gradient(
-        circle, 
-        rgba(255, 255, 255, 1) 0%,              /* White center */
-        rgba(var(--yellow-accent-rgb), 1) 8%,   /* Fades to our vibrant yellow */
-        rgba(var(--yellow-accent-rgb), 0) 70%   /* Fades out to transparent */
-    );
-
-    border-radius: 50%;
-    animation: pulseGlow 15s infinite ease-in-out;
-    pointer-events: none;
-    z-index: -1; /* Always behind everything else */
-}
-
-@keyframes pulseGlow {
-    0%   { transform: translate(-50%, -50%) scale(0.05); opacity: 1; }
-    60%  { opacity: 0.9; }
-    100% { transform: translate(-50%, -50%) scale(5);   opacity: 0; }
-}
-
-/* ================================================== */
-/* === LAYOUT & COMPONENT STYLES (UNCHANGED BELOW) === */
-/* ================================================== */
-
-/* --- Mobile Navigation Elements --- */
-.mobile-nav-toggle {
-    display: none; /* Hidden on desktop */
-    position: fixed;
-    top: 20px;
-    right: 20px;
-    z-index: 999;
-    background: var(--canvas-color-glass);
-    backdrop-filter: blur(10px);
-    -webkit-backdrop-filter: blur(10px);
-    border: var(--border-width) solid var(--text-color);
-    color: var(--text-color);
-    font-size: 24px;
-    line-height: 1;
-    width: 44px;
-    height: 44px;
-    cursor: pointer;
-    border-radius: 8px;
-}
-
-.sidebar-header {
-    display: flex;
-    justify-content: space-between;
-    align-items: center;
-    margin-bottom: 20px;
-}
-
-.mobile-nav-close {
-    display: none; /* Hidden by default */
-    background: none;
-    border: none;
-    font-size: 36px;
-    color: var(--text-color);
-    cursor: pointer;
-    padding: 0;
-}
-
-
-/* --- Sidebar --- */
-.sidebar {
-    width: 180px;
-    height: 100vh;
-    position: fixed;
-    z-index: 10;
-    padding: 30px;
-    background-color: transparent;
-    border-right: var(--border-width) solid var(--text-color);
-}
-
-.sidebar h1 {
-    font-weight: 700;
-    font-size: 2em;
-    margin: 0 0 40px 0;
-    text-shadow: 0px 1px 3px var(--canvas-color-solid);
-}
-
-.sidebar h1 a {
-    color: inherit;
-    text-decoration: none;
-}
-
-.sidebar nav ul { list-style: none; padding: 0; }
-.sidebar nav ul li a {
-    text-decoration: none;
-    color: var(--text-color);
-    display: block;
-    padding: 10px 0;
-    font-size: 1.1em;
-    font-weight: 700;
-    transition: all 0.2s ease;
-    text-shadow: 0px 1px 3px var(--canvas-color-solid);
-}
-
-.sidebar nav ul li a:hover,
-.sidebar nav ul li a.active {
-    color: var(--yellow-accent);
-    padding-left: 10px;
-}
-
-/* --- Main Content Area --- */
-.main-content {
-    margin-left: 240px;
-    padding: 40px;
-    width: calc(100% - 280px);
-    position: relative; /* Ensures hero images stack naturally above pulse */
-}
-
-/* ================================ */
-/* === CONNECTED GRID STYLES     === */
-/* ================================ */
-
-/* Base grid for all connected grids */
-.connected-grid {
-    display: grid;
-    background-color: var(--gap-color);
-    gap: var(--grid-gap);
-    border: var(--grid-gap) solid var(--gap-color);
-    margin-bottom: 40px; /* Add some space between different grid sections */
-}
-
-/* Homepage default grid */
-.homepage-grid {
-    grid-template-columns: repeat(2, 1fr);
-}
-
-.film-highlight-grid {
-    grid-template-columns: repeat(3, minmax(0, 1fr));
-}
-
-/* Feature Film Grid (2 per row) */
-.feature-film-grid {
-    grid-template-columns: repeat(2, 1fr);
-}
-
-/* Short Film Grid (3 per row) */
-.short-film-grid {
-    grid-template-columns: repeat(3, 1fr);
-}
-
-.grid-item {
-    padding: 15px;
-    background-color: var(--canvas-color-glass);
-    backdrop-filter: blur(12px);
-    -webkit-backdrop-filter: blur(12px);
-}
-
-.film-item-link {
-    display: block;
-    text-decoration:none;
-    color: var(--text-color);
-    border: var(--border-width) solid transparent;
-    transition: all 0.3s ease;
-}
-.film-item-link:hover { border-color: var(--yellow-accent); }
-
-/* --- Film status chips (subtle colour coding) --- */
-.status {
-    display: inline-block;
-    padding: 0.1em 0.55em;
-    border-radius: 999px;
-    font-weight: 600;
-    background-color: rgba(0, 0, 0, 0.08);
-}
-
-<<<<<<< HEAD
-/* Alias retained for older markup while the site migrates */
-.status-in-progress,
-.status-in-production {
-=======
-.status-in-progress {
->>>>>>> 3f682844
-    background-color: rgba(255, 183, 77, 0.22);
-    color: #9C5300;
-}
-
-<<<<<<< HEAD
-.status-in-development {
-    background-color: rgba(144, 202, 249, 0.22);
-    color: #1565C0;
-}
-
-=======
->>>>>>> 3f682844
-.status-completed {
-    background-color: rgba(129, 199, 132, 0.22);
-    color: #2E7D32;
-}
-
-/* --- Image Aspect Ratio (16:9) and Object Fit --- */
-.film-item-link img {
-    width: 100%;
-    display: block;
-    /* For 16:9 aspect ratio (height is 9/16 = 56.25% of width) */
-    aspect-ratio: 16 / 9; /* Modern approach for aspect ratio */
-    object-fit: cover; /* Ensures image covers the area, cropping if necessary */
-}
-
-.grid-item-info { padding: 20px; background: transparent; }
-
-/* Adjusted margins for h3 and h4 inside grid items */
-.grid-item-info h3 {
-    font-size: 2em;
-    margin: 0 0 0px 0; /* Reduced bottom margin for h3 */
-    font-weight:700;
-}
-
-.grid-item-info h4 {
-    font-size: 0.9em; /* Slightly smaller than default p text */
-    margin: 0; /* Remove default top and bottom margins */
-    font-weight: 600; /* Lighter font weight */
-    opacity: 1.0; /* Make it slightly less prominent than the title */
-}
-
-.grid-item-info p { font-size:1em; margin:0; opacity:0.7; }
-
-
-/* --- Film Page Grid Layout --- */
-.film-page-grid {
-    grid-template-columns: repeat(4, 1fr);
-    grid-template-rows: auto;
-}
-
-.hero-image-item {
-    grid-column: 1 / span 4;
-    height: 60vh;
-    padding: 0;
-    background-size: cover;
-    background-position: center;
-    position: relative; /* Elevates it over background pulse */
-    z-index: 1;
-}
-#mulika-hero-image  { background-image:url('images/Mulika_withlaurels.png');
-                    background-position: center 25%; /* This shifts the image up */; }
-#arakawa-hero-image { background-image:url('images/arakawacats_still.jpg'); }
-#sik-hero-image     { background-image:url('images/sik_still.png'); }
-#sij-hero-image          { background-image:url('images/sij_still.jpg'); }
-#mouthful-hero-image     { background-image:url('images/mouthful_still.jpg'); }
-#broadlistening-hero-image{ background-image:url('images/broadlistening_still.jpg'); }
-#wagma-hero-image        { background-image:url('images/wagma_still.jpg'); }
-#sij-hero-image { background-image:url('images/sij_withlaurels.png'); }
-#apa-hero-image { background-image:url('images/apa_still.png'); }
-#wagma-hero-image { background-image:url('images/wagmi_still.png'); }
-#lobiekosimba-hero-image { background-image:url('images/lobiekosimba_still.png'); }
-#hausu2020-hero-image { background-image:url('images/hausu2020_still.jpg'); }
-
-.film-page-grid .hero-image-item {
-    background-color: var(--canvas-color-solid);
-    backdrop-filter:none;
-    -webkit-backdrop-filter:none;
-}
-
-.title-item { grid-column:1 / span 4; text-align:center; position:relative; z-index:1; }
-.title-item h1 { font-size:6vw; font-weight:700; line-height:1; margin:0; }
-.logline-item { grid-column:1 / span 4; text-align:center; font-size:1.2em; font-style:italic; padding-top:0; position:relative; z-index:1; }
-
-.about-item,
-.specs-item,
-.festivals-item {
-    grid-column: span 2;
-}
-.about-item h2, .specs-item h2 {
-    font-weight:700;
-    font-size:1.2em;
-    border-bottom: var(--border-width) solid var(--text-color);
-    padding-bottom:10px;
-    margin:0 0 20px 0;
-}
-.specs-list { list-style:none; padding:0; }
-.specs-list li { display:flex; justify-content:space-between; padding:5px 0; font-size:1em; }
-.specs-list li span:first-child { opacity:0.6; margin-right:10px; }
-.specs-list li span:last-child  { text-align:right; }
-
-/* --- Director Credit --- */
-.director-credit-item { grid-column:1 / span 4; text-align:center; position:relative; z-index:1; }
-.director-credit-item h2 { font-size:1.5em; font-weight:700; margin:0; border-bottom:none; }
-
-/* --- Video Embed --- */
-.video-embed-container { grid-column:1 / span 4; overflow:hidden; position:relative; z-index:1; }
-.video-responsive { position:relative; overflow:hidden; padding-top:56.25%; height:0; width:100%; background:#333; }
-.video-responsive iframe { position:absolute; top:0; left:0; width:100%; height:100%; border:0; }
-
-/* --- Subtle Subheading Style --- */
-.main-content h2.subtle-heading {
-    font-size: 1.8em; /* Slightly smaller than h1, but distinct */
-    font-weight: 700;
-    margin: 40px 0 20px 0; /* Add top margin for separation, and bottom margin */
-    padding-bottom: 5px; /* A little padding below the text */
-    border-bottom: 2px solid var(--text-color); /* Subtle underline */
-    display: block; /* Ensures it takes its own line */
-    text-align: left; /* Align to the left */
-    grid-column: 1 / -1; /* Ensures it spans across all columns of its parent grid */
-    background-color: transparent; /* No background */
-    backdrop-filter: none; /* No blur */
-    -webkit-backdrop-filter: none;
-}
-
-
-/* --- Responsive Adjustments --- */
-@media (max-width:1024px) {
-    .main-content    { margin-left:0; width:100%; padding:20px; box-sizing: border-box; }
-    
-    .sidebar {
-        position: fixed;
-        top: 0;
-        left: 0;
-        width: 240px;
-        height: 100%; /* Use 100% instead of 100vh for better mobile browser support */
-        background-color: var(--canvas-color-solid);
-        z-index: 1000;
-        transform: translateX(-100%);
-        transition: transform 0.3s ease-in-out;
-        display: block; /* Ensure sidebar is a block element */
-        box-sizing: border-box;
-    }
-
-    .sidebar.open {
-        transform: translateX(0);
-    }
-    
-    .sidebar h1 {
-        font-size: 1.8em;
-        margin: 0;
-        text-shadow: none;
-    }
-    
-    .sidebar nav ul li a {
-        text-shadow: none;
-    }
-
-    .mobile-nav-toggle {
-        display: block; /* Show the hamburger icon */
-    }
-    
-    .mobile-nav-close {
-        display: block; /* Show the close button inside the sidebar */
-    }
-    
-<<<<<<< HEAD
-    /* Default collapse for most grids */
-    .homepage-grid,
-    .feature-film-grid,
-    .short-film-grid,
-    .film-page-grid  {
-        grid-template-columns:1fr;
-    }
-
-    /* Keep highlight grids denser on tablets */
-    .film-highlight-grid {
-        grid-template-columns: repeat(2, minmax(0, 1fr));
-    }
-=======
-    /* All grids become 1 column on small screens */
-    .homepage-grid,
-    .film-highlight-grid,
-    .feature-film-grid,
-    .short-film-grid,
-    .film-page-grid  {
-        grid-template-columns:1fr;
-    }
->>>>>>> 3f682844
-
-    .hero-image-item,
-    .title-item,
-    .logline-item,
-    .about-item,
-    .specs-item,
-    .director-credit-item,
-    .video-embed-container,
-    .main-content h2.subtle-heading { /* Ensure subtle heading also spans full width on mobile */
-        grid-column:1 / span 1;
-    }
-
-    .title-item h1   { font-size:10vw; }
-
-    .specs-list li { flex-direction:column; align-items:flex-start; }
-    .specs-list li span:last-child { text-align:left; }
-}
-
-/* ============================= */
-/* Shared language toggle button */
-/* ============================= */
-.lang-toggle{
-  position: fixed;
-  top: 10px;        /* slightly higher, as requested */
-  right: 20px;
-  z-index: 9999;
-  font-size: 19px;  /* slightly larger */
-  font-weight: 700;
-  background: none;
-  border: none;
-  color: inherit;
-  cursor: pointer;
-  letter-spacing: 0.02em;
-  transition: opacity 0.2s ease;
-}
-.lang-toggle:hover { text-decoration: underline; }
-.lang-toggle:focus-visible {
-  outline: 2px dashed currentColor;
-  outline-offset: 3px;
-}
-
-.sidebar.open ~ .lang-toggle {
-  opacity: 0;
-  pointer-events: none;
-}
-
-@media (max-width: 720px) {
-  .lang-toggle {
-    top: 18px !important;   /* Pull up beside the hamburger toggle */
-    right: 72px !important; /* Leave breathing room so the buttons don't overlap */
-  }
-
-  .film-highlight-grid {
-    grid-template-columns: 1fr;
-  }
-}
-
-body.nav-open {
-  overflow: hidden;
-}
-
-/* Better default font fallback for Japanese pages */
-:root { --jp-font: "Noto Sans JP", "Hiragino Sans", "Meiryo", system-ui, sans-serif; }
-html:lang(ja) body { font-family: var(--primary-font), var(--jp-font); }
-
-/* Sidebar name size helper (use by adding class="jp-stacked-name" to the JP <h1>) */
-.sidebar h1.jp-stacked-name {
-  font-size: 1.6em;
-  line-height: 1.2em;
-}
-.sidebar h1.jp-stacked-name span {
-  font-size: 0.8em;
-  font-weight: 400;
-}
-
-/* Respect reduced motion (soften/disable the background pulse) */
-@media (prefers-reduced-motion: reduce){
-  body::before { animation: none; opacity: 0.25; transform: translate(-50%, -50%) scale(2); }
-}
-
-/* Keyboard focus for sidebar links */
-.sidebar nav a:focus-visible {
-  outline: 2px dashed currentColor;
-  outline-offset: 3px;
-}
-
-/* --- Small tidy-ups: make sure film card meta spacing is consistent --- */
-.grid-item-info p { margin-top: 0.25rem; }
-
-/* ============================= */
-/* De-duplicate hero image rules */
-/* (keep *one* version of each)  */
-/* ============================= */
-
-/* Keep ONE of these for SIJ (choose the image you want) */
-#sij-hero-image { background-image:url('images/sij_withlaurels.png'); }
-/* If you prefer the still instead, replace the line above with:
-#sij-hero-image { background-image:url('images/sij_still.jpg'); }
-*/
-
-/* Keep ONE of these for WAGMI (ID is #wagma-hero-image in your HTML) */
-#wagma-hero-image { background-image:url('images/wagmi_still.png'); }
-/* If you prefer the JPG instead, replace with:
-#wagma-hero-image { background-image:url('images/wagma_still.jpg'); }
-*/
-
-
-
+/* --- Font Import for Simplicity & Clarity --- */
+@import url('https://fonts.googleapis.com/css2?family=Manrope:wght@400;700&display=swap');
+
+/* --- CSS Variables for the Connected Grid Theme --- */
+:root {
+    --canvas-color-solid: #F8F7F2;
+    --canvas-color-glass: rgba(248, 247, 242, 0.3);
+    --text-color: #222222;
+    --yellow-accent: #FDB813;
+    --yellow-accent-rgb: 255, 235, 59; /* RGB for alpha blending */
+    --blue-accent: #00A8E8;
+    --border-width: 2px;
+    --grid-gap: 2px;
+    --gap-color: rgba(248, 247, 242, 0.3);
+    --primary-font: 'Manrope', sans-serif;
+}
+
+/* ================================================== */
+/* === GLOBAL BODY WITH IMPROVED, FULL‑WIDTH PULSE === */
+/* ================================================== */
+body {
+    font-family: var(--primary-font);
+    margin: 0;
+    display: flex;
+    color: var(--text-color);
+    font-size: 18px;
+    line-height: 1.6;
+    background-color: var(--canvas-color-solid); /* Plain background; pulse handled by ::before */
+    position: relative;           /* Stacking context for ::before */
+    overflow-x: hidden;           /* Prevent horizontal scrollbar if pulse overshoots */
+}
+
+/* -------------------------------------------------- */
+/* Animated glowing sphere via ::before pseudo‑elem  */
+/* • z-index -1 keeps it always behind content
+    • Starts almost imperceptible (scale 0.05)
+    • Expands to cover entire viewport (scale 5)
+*/
+/* -------------------------------------------------- */
+body::before {
+    content: "";
+    position: fixed;
+    top: 50%;
+    left: 50%;
+    transform: translate(-50%, -50%) scale(0.05); /* near‑pinpoint start */
+    width: 40vmax;
+    height: 40vmax;
+    background: radial-gradient(
+        circle, 
+        rgba(255, 255, 255, 1) 0%,              /* White center */
+        rgba(var(--yellow-accent-rgb), 1) 8%,   /* Fades to our vibrant yellow */
+        rgba(var(--yellow-accent-rgb), 0) 70%   /* Fades out to transparent */
+    );
+
+    border-radius: 50%;
+    animation: pulseGlow 15s infinite ease-in-out;
+    pointer-events: none;
+    z-index: -1; /* Always behind everything else */
+}
+
+@keyframes pulseGlow {
+    0%   { transform: translate(-50%, -50%) scale(0.05); opacity: 1; }
+    60%  { opacity: 0.9; }
+    100% { transform: translate(-50%, -50%) scale(5);   opacity: 0; }
+}
+
+/* ================================================== */
+/* === LAYOUT & COMPONENT STYLES (UNCHANGED BELOW) === */
+/* ================================================== */
+
+/* --- Mobile Navigation Elements --- */
+.mobile-nav-toggle {
+    display: none; /* Hidden on desktop */
+    position: fixed;
+    top: 20px;
+    right: 20px;
+    z-index: 999;
+    background: var(--canvas-color-glass);
+    backdrop-filter: blur(10px);
+    -webkit-backdrop-filter: blur(10px);
+    border: var(--border-width) solid var(--text-color);
+    color: var(--text-color);
+    font-size: 24px;
+    line-height: 1;
+    width: 44px;
+    height: 44px;
+    cursor: pointer;
+    border-radius: 8px;
+}
+
+.sidebar-header {
+    display: flex;
+    justify-content: space-between;
+    align-items: center;
+    margin-bottom: 20px;
+}
+
+.mobile-nav-close {
+    display: none; /* Hidden by default */
+    background: none;
+    border: none;
+    font-size: 36px;
+    color: var(--text-color);
+    cursor: pointer;
+    padding: 0;
+}
+
+
+/* --- Sidebar --- */
+.sidebar {
+    width: 180px;
+    height: 100vh;
+    position: fixed;
+    z-index: 10;
+    padding: 30px;
+    background-color: transparent;
+    border-right: var(--border-width) solid var(--text-color);
+}
+
+.sidebar h1 {
+    font-weight: 700;
+    font-size: 2em;
+    margin: 0 0 40px 0;
+    text-shadow: 0px 1px 3px var(--canvas-color-solid);
+}
+
+.sidebar h1 a {
+    color: inherit;
+    text-decoration: none;
+}
+
+.sidebar nav ul { list-style: none; padding: 0; }
+.sidebar nav ul li a {
+    text-decoration: none;
+    color: var(--text-color);
+    display: block;
+    padding: 10px 0;
+    font-size: 1.1em;
+    font-weight: 700;
+    transition: all 0.2s ease;
+    text-shadow: 0px 1px 3px var(--canvas-color-solid);
+}
+
+.sidebar nav ul li a:hover,
+.sidebar nav ul li a.active {
+    color: var(--yellow-accent);
+    padding-left: 10px;
+}
+
+/* --- Main Content Area --- */
+.main-content {
+    margin-left: 240px;
+    padding: 40px;
+    width: calc(100% - 280px);
+    position: relative; /* Ensures hero images stack naturally above pulse */
+}
+
+/* ================================ */
+/* === CONNECTED GRID STYLES     === */
+/* ================================ */
+
+/* Base grid for all connected grids */
+.connected-grid {
+    display: grid;
+    background-color: var(--gap-color);
+    gap: var(--grid-gap);
+    border: var(--grid-gap) solid var(--gap-color);
+    margin-bottom: 40px; /* Add some space between different grid sections */
+}
+
+/* Homepage default grid */
+.homepage-grid {
+    grid-template-columns: repeat(2, 1fr);
+}
+
+.film-highlight-grid {
+    grid-template-columns: repeat(3, minmax(0, 1fr));
+}
+
+/* Feature Film Grid (2 per row) */
+.feature-film-grid {
+    grid-template-columns: repeat(2, 1fr);
+}
+
+/* Short Film Grid (3 per row) */
+.short-film-grid {
+    grid-template-columns: repeat(3, 1fr);
+}
+
+.grid-item {
+    padding: 15px;
+    background-color: var(--canvas-color-glass);
+    backdrop-filter: blur(12px);
+    -webkit-backdrop-filter: blur(12px);
+}
+
+.film-item-link {
+    display: block;
+    text-decoration:none;
+    color: var(--text-color);
+    border: var(--border-width) solid transparent;
+    transition: all 0.3s ease;
+}
+.film-item-link:hover { border-color: var(--yellow-accent); }
+
+/* --- Film status chips (subtle colour coding) --- */
+.status {
+    display: inline-block;
+    padding: 0.1em 0.55em;
+    border-radius: 999px;
+    font-weight: 600;
+    background-color: rgba(0, 0, 0, 0.08);
+}
+
+.status-in-progress {
+    background-color: rgba(255, 183, 77, 0.22);
+    color: #9C5300;
+}
+
+.status-completed {
+    background-color: rgba(129, 199, 132, 0.22);
+    color: #2E7D32;
+}
+
+/* --- Image Aspect Ratio (16:9) and Object Fit --- */
+.film-item-link img {
+    width: 100%;
+    display: block;
+    /* For 16:9 aspect ratio (height is 9/16 = 56.25% of width) */
+    aspect-ratio: 16 / 9; /* Modern approach for aspect ratio */
+    object-fit: cover; /* Ensures image covers the area, cropping if necessary */
+}
+
+.grid-item-info { padding: 20px; background: transparent; }
+
+/* Adjusted margins for h3 and h4 inside grid items */
+.grid-item-info h3 {
+    font-size: 2em;
+    margin: 0 0 0px 0; /* Reduced bottom margin for h3 */
+    font-weight:700;
+}
+
+.grid-item-info h4 {
+    font-size: 0.9em; /* Slightly smaller than default p text */
+    margin: 0; /* Remove default top and bottom margins */
+    font-weight: 600; /* Lighter font weight */
+    opacity: 1.0; /* Make it slightly less prominent than the title */
+}
+
+.grid-item-info p { font-size:1em; margin:0; opacity:0.7; }
+
+
+/* --- Film Page Grid Layout --- */
+.film-page-grid {
+    grid-template-columns: repeat(4, 1fr);
+    grid-template-rows: auto;
+}
+
+.hero-image-item {
+    grid-column: 1 / span 4;
+    height: 60vh;
+    padding: 0;
+    background-size: cover;
+    background-position: center;
+    position: relative; /* Elevates it over background pulse */
+    z-index: 1;
+}
+#mulika-hero-image  { background-image:url('images/Mulika_withlaurels.png');
+                    background-position: center 25%; /* This shifts the image up */; }
+#arakawa-hero-image { background-image:url('images/arakawacats_still.jpg'); }
+#sik-hero-image     { background-image:url('images/sik_still.png'); }
+#sij-hero-image          { background-image:url('images/sij_still.jpg'); }
+#mouthful-hero-image     { background-image:url('images/mouthful_still.jpg'); }
+#broadlistening-hero-image{ background-image:url('images/broadlistening_still.jpg'); }
+#wagma-hero-image        { background-image:url('images/wagma_still.jpg'); }
+#sij-hero-image { background-image:url('images/sij_withlaurels.png'); }
+#apa-hero-image { background-image:url('images/apa_still.png'); }
+#wagma-hero-image { background-image:url('images/wagmi_still.png'); }
+#lobiekosimba-hero-image { background-image:url('images/lobiekosimba_still.png'); }
+#hausu2020-hero-image { background-image:url('images/hausu2020_still.jpg'); }
+
+.film-page-grid .hero-image-item {
+    background-color: var(--canvas-color-solid);
+    backdrop-filter:none;
+    -webkit-backdrop-filter:none;
+}
+
+.title-item { grid-column:1 / span 4; text-align:center; position:relative; z-index:1; }
+.title-item h1 { font-size:6vw; font-weight:700; line-height:1; margin:0; }
+.logline-item { grid-column:1 / span 4; text-align:center; font-size:1.2em; font-style:italic; padding-top:0; position:relative; z-index:1; }
+
+.about-item,
+.specs-item,
+.festivals-item {
+    grid-column: span 2;
+}
+.about-item h2, .specs-item h2 {
+    font-weight:700;
+    font-size:1.2em;
+    border-bottom: var(--border-width) solid var(--text-color);
+    padding-bottom:10px;
+    margin:0 0 20px 0;
+}
+.specs-list { list-style:none; padding:0; }
+.specs-list li { display:flex; justify-content:space-between; padding:5px 0; font-size:1em; }
+.specs-list li span:first-child { opacity:0.6; margin-right:10px; }
+.specs-list li span:last-child  { text-align:right; }
+
+/* --- Director Credit --- */
+.director-credit-item { grid-column:1 / span 4; text-align:center; position:relative; z-index:1; }
+.director-credit-item h2 { font-size:1.5em; font-weight:700; margin:0; border-bottom:none; }
+
+/* --- Video Embed --- */
+.video-embed-container { grid-column:1 / span 4; overflow:hidden; position:relative; z-index:1; }
+.video-responsive { position:relative; overflow:hidden; padding-top:56.25%; height:0; width:100%; background:#333; }
+.video-responsive iframe { position:absolute; top:0; left:0; width:100%; height:100%; border:0; }
+
+/* --- Subtle Subheading Style --- */
+.main-content h2.subtle-heading {
+    font-size: 1.8em; /* Slightly smaller than h1, but distinct */
+    font-weight: 700;
+    margin: 40px 0 20px 0; /* Add top margin for separation, and bottom margin */
+    padding-bottom: 5px; /* A little padding below the text */
+    border-bottom: 2px solid var(--text-color); /* Subtle underline */
+    display: block; /* Ensures it takes its own line */
+    text-align: left; /* Align to the left */
+    grid-column: 1 / -1; /* Ensures it spans across all columns of its parent grid */
+    background-color: transparent; /* No background */
+    backdrop-filter: none; /* No blur */
+    -webkit-backdrop-filter: none;
+}
+
+
+/* --- Responsive Adjustments --- */
+@media (max-width:1024px) {
+    .main-content    { margin-left:0; width:100%; padding:20px; box-sizing: border-box; }
+    
+    .sidebar {
+        position: fixed;
+        top: 0;
+        left: 0;
+        width: 240px;
+        height: 100%; /* Use 100% instead of 100vh for better mobile browser support */
+        background-color: var(--canvas-color-solid);
+        z-index: 1000;
+        transform: translateX(-100%);
+        transition: transform 0.3s ease-in-out;
+        display: block; /* Ensure sidebar is a block element */
+        box-sizing: border-box;
+    }
+
+    .sidebar.open {
+        transform: translateX(0);
+    }
+    
+    .sidebar h1 {
+        font-size: 1.8em;
+        margin: 0;
+        text-shadow: none;
+    }
+    
+    .sidebar nav ul li a {
+        text-shadow: none;
+    }
+
+    .mobile-nav-toggle {
+        display: block; /* Show the hamburger icon */
+    }
+    
+    .mobile-nav-close {
+        display: block; /* Show the close button inside the sidebar */
+    }
+    
+    /* All grids become 1 column on small screens */
+    .homepage-grid,
+    .film-highlight-grid,
+    .feature-film-grid,
+    .short-film-grid,
+    .film-page-grid  {
+        grid-template-columns:1fr;
+    }
+
+    .hero-image-item,
+    .title-item,
+    .logline-item,
+    .about-item,
+    .specs-item,
+    .director-credit-item,
+    .video-embed-container,
+    .main-content h2.subtle-heading { /* Ensure subtle heading also spans full width on mobile */
+        grid-column:1 / span 1;
+    }
+
+    .title-item h1   { font-size:10vw; }
+
+    .specs-list li { flex-direction:column; align-items:flex-start; }
+    .specs-list li span:last-child { text-align:left; }
+}
+
+/* ============================= */
+/* Shared language toggle button */
+/* ============================= */
+.lang-toggle{
+  position: fixed;
+  top: 10px;        /* slightly higher, as requested */
+  right: 20px;
+  z-index: 9999;
+  font-size: 19px;  /* slightly larger */
+  font-weight: 700;
+  background: none;
+  border: none;
+  color: inherit;
+  cursor: pointer;
+  letter-spacing: 0.02em;
+  transition: opacity 0.2s ease;
+}
+.lang-toggle:hover { text-decoration: underline; }
+.lang-toggle:focus-visible {
+  outline: 2px dashed currentColor;
+  outline-offset: 3px;
+}
+
+.sidebar.open ~ .lang-toggle {
+  opacity: 0;
+  pointer-events: none;
+}
+
+@media (max-width: 720px) {
+  .lang-toggle {
+    top: 18px !important;   /* Pull up beside the hamburger toggle */
+    right: 72px !important; /* Leave breathing room so the buttons don't overlap */
+  }
+
+  .film-highlight-grid {
+    grid-template-columns: 1fr;
+  }
+}
+
+body.nav-open {
+  overflow: hidden;
+}
+
+/* Better default font fallback for Japanese pages */
+:root { --jp-font: "Noto Sans JP", "Hiragino Sans", "Meiryo", system-ui, sans-serif; }
+html:lang(ja) body { font-family: var(--primary-font), var(--jp-font); }
+
+/* Sidebar name size helper (use by adding class="jp-stacked-name" to the JP <h1>) */
+.sidebar h1.jp-stacked-name {
+  font-size: 1.6em;
+  line-height: 1.2em;
+}
+.sidebar h1.jp-stacked-name span {
+  font-size: 0.8em;
+  font-weight: 400;
+}
+
+/* Respect reduced motion (soften/disable the background pulse) */
+@media (prefers-reduced-motion: reduce){
+  body::before { animation: none; opacity: 0.25; transform: translate(-50%, -50%) scale(2); }
+}
+
+/* Keyboard focus for sidebar links */
+.sidebar nav a:focus-visible {
+  outline: 2px dashed currentColor;
+  outline-offset: 3px;
+}
+
+/* --- Small tidy-ups: make sure film card meta spacing is consistent --- */
+.grid-item-info p { margin-top: 0.25rem; }
+
+/* ============================= */
+/* De-duplicate hero image rules */
+/* (keep *one* version of each)  */
+/* ============================= */
+
+/* Keep ONE of these for SIJ (choose the image you want) */
+#sij-hero-image { background-image:url('images/sij_withlaurels.png'); }
+/* If you prefer the still instead, replace the line above with:
+#sij-hero-image { background-image:url('images/sij_still.jpg'); }
+*/
+
+/* Keep ONE of these for WAGMI (ID is #wagma-hero-image in your HTML) */
+#wagma-hero-image { background-image:url('images/wagmi_still.png'); }
+/* If you prefer the JPG instead, replace with:
+#wagma-hero-image { background-image:url('images/wagma_still.jpg'); }
+*/
+
+
+